[tool.poetry]
name = "ESGPT"
version = "0.0.1"
description = "Event Stream GPT is a library for data pre-processing, representation, and modeling for generative pre-trained transformer models for \"event stream\" datasets, which consist of discrete sequences of continuous-time events with internal covariates of either categorical or categorical key and numerical value pairs with non-trivial intra-event dependencies."
authors = ["Matthew McDermott <mattmcdermott8@gmail.com>"]
license = "MIT"
readme = "README.md"
homepage = "https://github.com/mmcdermott/EventStreamGPT"
documentation = "https://eventstreamml.readthedocs.io/en/latest/"
repository = "https://github.com/mmcdermott/EventStreamGPT.git"
keywords = [
  "machine learning", "ML", "artificial intelligence", "AI", "event stream data", "EHR data",
  "Electronic Health Record", "foundation models", "GPT"
]
packages = [
  { include = "EventStream" },
]

[tool.poetry.dependencies]
python = ">=3.10,<3.13"
polars = "^0.18.15"
plotly = "^5.16.1"
ml-mixins = "^0.0.5"
humanize = "^4.8.0"
hydra-core = "^1.3.2"
inflect = "^7.0.0"
pandas = "^2.0.3"
tqdm = "^4.66.1"
lightning = "^2.0.7"
sparklines = "^0.4.2"
pytorch-lognormal-mixture = "^0.0.1"
pyarrow = "^12.0.1"
torchmetrics = "^1.0.3"
dill = "^0.3.7"
kaleido = "0.2.1"
datasets = "^2.14.4"
transformers = "^4.31.0"
wandb = "^0.15.8"
scipy = "^1.11.2"
scikit-learn = "^1.3.0"

[tool.poetry.group.test.dependencies]
pexpect = "^4.8.0"
pytest = "^7.4.0"
pytest-cov = {extras = ["toml"], version = "^4.1.0"}
nbmake = "^1.4.3"
<<<<<<< HEAD
pre-commit = "^3.3.3"
pytest-subtests = "^0.11.0"
=======
rootutils = "^1.0.7"
>>>>>>> b1267d1c

[tool.poetry.group.docs.dependencies]
sphinxcontrib-bibtex = "^2.5.0"
sphinx = "^7.1.2"
sphinx-collections = "^0.0.1"
sphinx-subfigure = "^0.2.4"
myst-parser = "^2.0.0"
nbsphinx = "^0.9.2"
sphinx-material = "^0.0.35"
linkify-it-py = "^2.0.2"
pypandoc = "^1.11"
pexpect = "^4.8.0"

[tool.poetry.group.cpu.dependencies]
torch = { version = "^2.0.1", source="pytorch-cpu-src" }

[tool.poetry.group.cu118.dependencies]
torch = { version = "^2.0.1", source="pytorch-cu118-src" }


[[tool.poetry.source]]
name = "pytorch-cpu-src"
url = "https://download.pytorch.org/whl/cpu"
priority = "explicit"

[[tool.poetry.source]]
name = "pytorch-cu118-src"
url = "https://download.pytorch.org/whl/cu118"
priority = "explicit"


[build-system]
requires = ["poetry-core"]
build-backend = "poetry.core.masonry.api"<|MERGE_RESOLUTION|>--- conflicted
+++ resolved
@@ -44,12 +44,9 @@
 pytest = "^7.4.0"
 pytest-cov = {extras = ["toml"], version = "^4.1.0"}
 nbmake = "^1.4.3"
-<<<<<<< HEAD
 pre-commit = "^3.3.3"
 pytest-subtests = "^0.11.0"
-=======
 rootutils = "^1.0.7"
->>>>>>> b1267d1c
 
 [tool.poetry.group.docs.dependencies]
 sphinxcontrib-bibtex = "^2.5.0"
