import dataclasses
import json
import os
import random
from collections.abc import Sequence
from pathlib import Path
from typing import Any

import lightning as L
import omegaconf
import torch
import torch.multiprocessing
import torchmetrics
from lightning.pytorch.callbacks import LearningRateMonitor
from lightning.pytorch.callbacks.early_stopping import EarlyStopping
from lightning.pytorch.loggers import WandbLogger
from torchmetrics.classification import (
    BinaryAccuracy,
    BinaryAUROC,
    BinaryAveragePrecision,
    MulticlassAccuracy,
    MulticlassAUROC,
    MulticlassAveragePrecision,
    MultilabelAccuracy,
    MultilabelAUROC,
    MultilabelAveragePrecision,
)
from transformers import get_polynomial_decay_schedule_with_warmup

from ..data.config import PytorchDatasetConfig, SubsequenceSamplingStrategy
from ..data.pytorch_dataset import PytorchDataset
from ..utils import hydra_dataclass, task_wrapper
from .config import OptimizationConfig, StructuredTransformerConfig
from .model import ESTForStreamClassification
from .model_output import StreamClassificationModelOutput
from .utils import str_summary


class ESTForStreamClassificationLM(L.LightningModule):
    """A PyTorch Lightning Module for a `ESTForStreamClassification` model."""

    def __init__(
        self,
        config: StructuredTransformerConfig | dict[str, Any],
        optimization_config: OptimizationConfig | dict[str, Any],
        pretrained_weights_fp: Path | None = None,
        do_debug_mode: bool = True,
    ):
        """Initializes the Lightning Module.

        Args:
            config (`Union[StructuredTransformerConfig, Dict[str, Any]]`):
                The configuration for the underlying
                `StructuredForStreamClassification` model. Should be
                in the dedicated `StructuredTransformerConfig` class or be a dictionary
                parseable as such.
            optimization_config (`Union[OptimizationConfig, Dict[str, Any]]`):
                The configuration for the optimization process handled by the Lightning module. Should
                be in the dedicated `OptimizationConfig` class or be a dictionary parseable
                as such.
        """
        super().__init__()

        # If the configurations are dictionaries, convert them to class objects. They may be passed as
        # dictionaries when the lightning module is loaded from a checkpoint, so we need to support
        # this functionality.
        if type(config) is dict:
            config = StructuredTransformerConfig(**config)
        if type(optimization_config) is dict:
            optimization_config = OptimizationConfig(**optimization_config)

        self.config = config
        self.optimization_config = optimization_config
        self.do_debug_mode = do_debug_mode

        self.save_hyperparameters(
            {
                "config": config.to_dict(),
                "optimization_config": dataclasses.asdict(optimization_config),
            }
        )
        self.build_metrics()

        if pretrained_weights_fp is None:
            self.model = ESTForStreamClassification(config)
        else:
            self.model = ESTForStreamClassification.from_pretrained(
                pretrained_weights_fp, config=config
            )

    def save_pretrained(self, model_dir: Path):
        fp = model_dir / "pretrained_weights"
        self.model.save_pretrained(fp)

    def build_metrics(self):
        """Build the various torchmetrics we'll use to track performance."""

        if (self.config.problem_type == "single_label_classification") and (
            self.config.num_labels > 2
        ):
            metric_kwargs = {"num_classes": self.config.num_labels}
            if not self.do_debug_mode:
                metric_kwargs["validate_args"] = False

            # For judging classification, we'll use macro & weighted accuracy, AUROC, and AUPRC
            self.metrics = torch.nn.ModuleDict(
                {
                    "macro_AUROC": MulticlassAUROC(**metric_kwargs, average="macro"),
                    "weighted_AUROC": MulticlassAUROC(**metric_kwargs, average="weighted"),
                    "macro_accuracy": MulticlassAccuracy(**metric_kwargs, average="macro"),
                    "weighted_accuracy": MulticlassAccuracy(**metric_kwargs, average="weighted"),
                    "micro_accuracy": MulticlassAccuracy(**metric_kwargs, average="micro"),
                    "macro_AUPRC": MulticlassAveragePrecision(**metric_kwargs, average="macro"),
                    "weighted_AUPRC": MulticlassAveragePrecision(
                        **metric_kwargs, average="weighted"
                    ),
                }
            )
        elif (self.config.problem_type == "single_label_classification") and (
            self.config.num_labels == 2
        ):
            metric_kwargs = {}
            if not self.do_debug_mode:
                metric_kwargs["validate_args"] = False

            # For judging classification, we'll use macro & weighted accuracy, AUROC, and AUPRC
            self.metrics = torch.nn.ModuleDict(
                {
                    "AUROC": BinaryAUROC(**metric_kwargs),
                    "accuracy": BinaryAccuracy(**metric_kwargs),
                    "AUPRC": BinaryAveragePrecision(**metric_kwargs),
                }
            )
        elif self.config.problem_type == "multi_label_classification":
            metric_kwargs = {"num_labels": self.config.num_labels}
            if not self.do_debug_mode:
                metric_kwargs["validate_args"] = False

            # For judging classification, we'll use macro & weighted accuracy, AUROC, and AUPRC
            self.metrics = torch.nn.ModuleDict(
                {
                    "macro_AUROC": MultilabelAUROC(**metric_kwargs, average="macro"),
                    "weighted_AUROC": MultilabelAUROC(**metric_kwargs, average="weighted"),
                    "micro_AUROC": MultilabelAUROC(**metric_kwargs, average="micro"),
                    "macro_accuracy": MultilabelAccuracy(**metric_kwargs, average="macro"),
                    "weighted_accuracy": MultilabelAccuracy(**metric_kwargs, average="weighted"),
                    "micro_accuracy": MultilabelAccuracy(**metric_kwargs, average="micro"),
                    "macro_AUPRC": MultilabelAveragePrecision(**metric_kwargs, average="macro"),
                    "weighted_AUPRC": MultilabelAveragePrecision(
                        **metric_kwargs, average="weighted"
                    ),
                    "micro_AUPRC": MultilabelAveragePrecision(**metric_kwargs, average="micro"),
                }
            )
        else:
            raise ValueError(f"{self.config.problem_type} not valid")

    def _log_metric_dict(
        self,
        preds: torch.Tensor,
        labels: torch.Tensor,
        metrics: dict[str, torchmetrics.Metric],
        skip_metrics: Sequence[str],
        prefix: str,
    ):
        """This helper function logs the set of named metrics for the predictions `preds` and labels
        `labels`.

        Args:
            `preds` (`torch.Tensor`): The predictions for this metric calculation.
            `labels` (`torch.Tensor`): The labels for this metric calculation.
            `metrics` (`Dict[str, torchmetrics.Metric]`): The metrics to log, by name.
            `skip_metrics` (`Sequence[str]`):
                A list of metrics to skip. Entries are not full metric names, but rather are partial names and
                any metric whose name contains an element of `skip_metrics` will be skipped.
                For example, if `skip_metrics = ['AUROC', 'AUPRC']`, then a metric with name `'macro_AUROC'`
                or `'micro_AUPRC'` would be skipped, whereas a metric named `'weighted_accuracy'` would not.
            `prefix` (`str`):
                The prefix that should be used when logging metric results. Will likely be 'train', 'tuning',
                or 'held_out', for example.
        """
        for metric_name, metric in metrics.items():
            # We'll want to skip a metric if any element of our skip_metrics list is a substring of the metric
            # name:
            if any(to_skip in metric_name for to_skip in skip_metrics):
                continue

            try:
                metric(preds, labels)
                self.log(f"{prefix}_{metric_name}", metric)
            except (ValueError, IndexError) as e:
                print(
                    f"Failed to compute {metric_name} "
                    f"with preds ({str_summary(preds)}) and labels ({str_summary(labels)}): {e}."
                )

    def log_metrics(
        self, results: StreamClassificationModelOutput, skip_metrics: Sequence[str], prefix: str
    ):
        """Logs metric results for a given output result.

        Args:
            `results` (`transformerForGenerativeSequenceModelOutput`):
                The results to assess across the suite of metrics.
            `skip_metrics` (`Sequence[str]`):
                A list of metrics to skip. Entries are not full metric names, but rather are partial names and
                any metric whose name contains an element of `skip_metrics` will be skipped.
                For example, if `skip_metrics = ['AUROC', 'AUPRC']`, then a metric with name `'macro_AUROC'`
                or `'micro_AUPRC'` would be skipped, whereas a metric named `'weighted_accuracy'` would not.
            `prefix` (`str`):
                The prefix that should be used when logging metric results. Will likely be 'train', 'tuning',
                or 'held_out', for example.
        """

        self._log_metric_dict(
            preds=results.preds,
            labels=results.labels,
            metrics=self.metrics,
            skip_metrics=skip_metrics,
            prefix=prefix,
        )

        self.log(f"{prefix}_loss", results.loss)

    def training_step(self, batch, batch_idx):
        """Training step.

        Skips logging all AUROC, AUPRC, and per_class metric to save compute.
        """
        out = self.model(batch)
        self.log_metrics(out, skip_metrics=("AUROC", "AUPRC", "per_class"), prefix="train")

        return out["loss"]

    def validation_step(self, batch, batch_idx):
        """Validation step.

        Differs from training only in that it does not skip metrics.
        """
        out = self.model(batch)
        self.log_metrics(out, skip_metrics=[], prefix="tuning")

    def test_step(self, batch, batch_idx):
        """Validation step.

        Differs from training only in that it does not skip metrics.
        """
        out = self.model(batch)
        self.log_metrics(out, skip_metrics=[], prefix="held_out")

    def configure_optimizers(self):
        """Configures optimizer and learning rate scheduler.

        Currently this module uses the AdamW optimizer, with configurable weight_decay, with a
        learning rate warming up from 0 on a per-step manner to the configurable
        `self.optimization_config.init_lr`, then undergoes polynomial decay as specified via
        `self.optimization_config`.
        """
        opt = torch.optim.AdamW(
            self.model.parameters(),
            lr=self.optimization_config.init_lr,
            weight_decay=self.optimization_config.weight_decay,
        )
        scheduler = get_polynomial_decay_schedule_with_warmup(
            optimizer=opt,
            num_warmup_steps=self.optimization_config.lr_num_warmup_steps,
            num_training_steps=self.optimization_config.max_training_steps,
            power=self.optimization_config.lr_decay_power,
            lr_end=self.optimization_config.end_lr,
        )
        return {
            "optimizer": opt,
            "lr_scheduler": {
                "scheduler": scheduler,
                "interval": "step",
            },
        }


@hydra_dataclass
class FinetuneConfig:
    load_from_model_dir: str | Path = omegaconf.MISSING

    pretrained_weights_fp: Path | None = None
    save_dir: str | None = None

    do_overwrite: bool = False

    optimization_config: OptimizationConfig = OptimizationConfig()

    task_df_name: str | None = omegaconf.MISSING

    data_config_overrides: dict[str, Any] | None = dataclasses.field(
        default_factory=lambda: {
            "subsequence_sampling_strategy": SubsequenceSamplingStrategy.TO_END,
        }
    )

    trainer_config: dict[str, Any] = dataclasses.field(
        default_factory=lambda: {
            "accelerator": "auto",
            "devices": "auto",
            "detect_anomaly": False,
            "default_root_dir": None,
        }
    )

    task_specific_params: dict[str, Any] = dataclasses.field(
        default_factory=lambda: {
            "pooling_method": "last",
        }
    )

    config_overrides: dict[str, Any] = dataclasses.field(default_factory=lambda: {})

    wandb_logger_kwargs: dict[str, Any] = dataclasses.field(
        default_factory=lambda: {
            "name": "${task_df_name}_finetuning",
            "project": None,
            "team": None,
            "log_model": True,
            "do_log_graph": True,
        }
    )

    wandb_experiment_config_kwargs: dict[str, Any] = dataclasses.field(
        default_factory=lambda: {
            "save_dir": "${save_dir}",
        }
    )

    def __post_init__(self):
        if isinstance(self.save_dir, str):
            self.save_dir = Path(self.save_dir)
<<<<<<< HEAD
=======

>>>>>>> fea7ba0a
        if self.load_from_model_dir != omegaconf.MISSING:
            if type(self.load_from_model_dir) is str:
                self.load_from_model_dir = Path(self.load_from_model_dir)

            if self.pretrained_weights_fp is None:
                self.pretrained_weights_fp = self.load_from_model_dir / "pretrained_weights"
            if self.save_dir is None:
                if self.data_config_overrides.get("train_subset_size", None) in (None, "FULL"):
                    self.save_dir = self.load_from_model_dir / "finetuning" / self.task_df_name
                else:
                    self.data_config_overrides["train_subset_size"]
                    self.data_config_overrides["train_subset_seed"]
                    if self.data_config_overrides["train_subset_seed"] is None:
                        self.data_config_overrides["train_subset_seed"] = int(
                            random.randint(1, int(1e6))
                        )
                        print(
                            f"WARNING: train_subset_size={self.train_subset_size} but seed is unset. Setting "
                            f"to {self.data_config_overrides['train_subset_seed']}"
                        )
                    self.save_dir = (
                        self.load_from_model_dir
                        / "finetuning"
                        / f"subset_size_{self.data_config_overrides['train_subset_size']}"
                        / f"subset_seed_{self.data_config_overrides['train_subset_seed']}"
                        / self.task_df_name
                    )
            if self.trainer_config.get("default_root_dir", None) is None:
                self.trainer_config["default_root_dir"] = self.save_dir / "model_checkpoints"

            data_config_fp = self.load_from_model_dir / "data_config.json"
            print(f"Loading data_config from {data_config_fp}")
            self.data_config = PytorchDatasetConfig.from_json_file(data_config_fp)
            self.data_config.task_df_name = self.task_df_name

            for param, val in self.data_config_overrides.items():
                if param == "task_df_name":
                    print(
                        f"WARNING: task_df_name is set in data_config_overrides to {val}! "
                        f"Original is {self.task_df_name}. Ignoring data_config_overrides..."
                    )
                    continue
                print(
                    f"Overwriting {param} in data_config from {getattr(self.data_config, param)} to {val}"
                )
                setattr(self.data_config, param, val)

            config_fp = self.load_from_model_dir / "config.json"
            print(f"Loading config from {config_fp}")
            self.config = StructuredTransformerConfig.from_json_file(config_fp)

            if self.task_specific_params is not None:
                if self.config.task_specific_params is None:
                    self.config.task_specific_params = {}
                self.config.task_specific_params.update(self.task_specific_params)

            for param, val in self.config_overrides.items():
                print(f"Overwriting {param} in config from {getattr(self.config, param)} to {val}")
                setattr(self.config, param, val)


@task_wrapper
def train(cfg: FinetuneConfig, return_early: bool = False):
    """Runs the end to end training procedure for the ESTForGenerativeSequenceModelingLM model.

    Args: TODO
    """

    torch.multiprocessing.set_sharing_strategy("file_system")

    cfg.save_dir.mkdir(parents=True, exist_ok=True)

    print("Loading datasets...")
    train_pyd = PytorchDataset(cfg.data_config, split="train")
    tuning_pyd = PytorchDataset(cfg.data_config, split="tuning")

    config = cfg.config
    data_config = cfg.data_config
    optimization_config = cfg.optimization_config

    config.set_to_dataset(train_pyd)
    optimization_config.set_to_dataset(train_pyd)

    if os.environ.get("LOCAL_RANK", "0") == "0":
        print("Saving config files...")
        config_fp = cfg.save_dir / "config.json"
        if config_fp.exists() and not cfg.do_overwrite:
            raise FileExistsError(f"{config_fp} already exists!")
        else:
            print(f"Writing to {config_fp}")
            config.to_json_file(config_fp)

        data_config.to_json_file(cfg.save_dir / "data_config.json", do_overwrite=cfg.do_overwrite)
        optimization_config.to_json_file(
            cfg.save_dir / "optimization_config.json", do_overwrite=cfg.do_overwrite
        )

    # Model
    LM = ESTForStreamClassificationLM(
        config=config,
        optimization_config=optimization_config,
        pretrained_weights_fp=cfg.pretrained_weights_fp,
    )

    # TODO(mmd): Get this working!
    # if cfg.compile:
    #     print("Compiling model!")
    #     LM = torch.compile(LM)

    # Setting up torch dataloader
    train_dataloader = torch.utils.data.DataLoader(
        train_pyd,
        batch_size=optimization_config.batch_size,
        num_workers=optimization_config.num_dataloader_workers,
        collate_fn=train_pyd.collate,
        shuffle=True,
    )
    tuning_dataloader = torch.utils.data.DataLoader(
        tuning_pyd,
        batch_size=optimization_config.batch_size // 2,
        num_workers=optimization_config.num_dataloader_workers,
        collate_fn=tuning_pyd.collate,
        shuffle=False,
    )

    # Setting up model configurations
    # This will track the learning rate value as it updates through warmup and decay.
    callbacks = [LearningRateMonitor(logging_interval="step")]
    if optimization_config.patience is not None:
        callbacks.append(
            EarlyStopping(monitor="tuning_loss", mode="min", patience=optimization_config.patience)
        )

    checkpoints_dir = cfg.save_dir / "model_checkpoints"
    checkpoints_dir.mkdir(parents=False, exist_ok=True)

    trainer_kwargs = dict(
        **cfg.trainer_config,
        max_epochs=optimization_config.max_epochs,
        callbacks=callbacks,
    )

    if cfg.wandb_logger_kwargs.get("name", None):
        if "do_log_graph" in cfg.wandb_logger_kwargs:
            do_log_graph = cfg.wandb_logger_kwargs.pop("do_log_graph")
        else:
            do_log_graph = False

        wandb_logger = WandbLogger(
            **{k: v for k, v in cfg.wandb_logger_kwargs.items() if v is not None},
            save_dir=cfg.save_dir,
        )

        if do_log_graph:
            # Watching the model naturally tracks parameter values and gradients.
            wandb_logger.watch(LM, log="all", log_graph=True)

        if cfg.wandb_experiment_config_kwargs:
            wandb_logger.experiment.config.update(cfg.wandb_experiment_config_kwargs)

        trainer_kwargs["logger"] = wandb_logger

    if (optimization_config.gradient_accumulation is not None) and (
        optimization_config.gradient_accumulation > 1
    ):
        trainer_kwargs["accumulate_grad_batches"] = optimization_config.gradient_accumulation

    if return_early:
        return (
            (train_pyd, tuning_pyd),
            (config, optimization_config, cfg.data_config),
            (train_dataloader, tuning_dataloader),
            (trainer_kwargs, L.Trainer(**trainer_kwargs)),
            LM,
        )

    trainer = L.Trainer(**trainer_kwargs)
    trainer.fit(model=LM, train_dataloaders=train_dataloader, val_dataloaders=tuning_dataloader)

    held_out_pyd = PytorchDataset(cfg.data_config, split="held_out")
    held_out_dataloader = torch.utils.data.DataLoader(
        held_out_pyd,
        batch_size=optimization_config.batch_size // 2,
        num_workers=optimization_config.num_dataloader_workers,
        collate_fn=held_out_pyd.collate,
        shuffle=False,
    )
    tuning_metrics = trainer.validate(model=LM, dataloaders=tuning_dataloader)
    held_out_metrics = trainer.test(model=LM, dataloaders=held_out_dataloader)

    if os.environ.get("LOCAL_RANK", "0") == "0":
        print("Saving final metrics...")

        with open(cfg.save_dir / "tuning_metrics.json", mode="w") as f:
            json.dump(tuning_metrics, f)
        with open(cfg.save_dir / "held_out_metrics.json", mode="w") as f:
            json.dump(held_out_metrics, f)

    return tuning_metrics[0]["tuning_loss"], tuning_metrics, held_out_metrics<|MERGE_RESOLUTION|>--- conflicted
+++ resolved
@@ -332,10 +332,6 @@
     def __post_init__(self):
         if isinstance(self.save_dir, str):
             self.save_dir = Path(self.save_dir)
-<<<<<<< HEAD
-=======
-
->>>>>>> fea7ba0a
         if self.load_from_model_dir != omegaconf.MISSING:
             if type(self.load_from_model_dir) is str:
                 self.load_from_model_dir = Path(self.load_from_model_dir)
